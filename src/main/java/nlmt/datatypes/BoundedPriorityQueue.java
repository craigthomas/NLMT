/**
 * Copyright 2015 Craig Thomas
 *
 * Licensed under the Apache License, Version 2.0 (the "License");
 * you may not use this file except in compliance with the License.
 * You may obtain a copy of the License at
 *
 * http://www.apache.org/licenses/LICENSE-2.0
 *
 * Unless required by applicable law or agreed to in writing, software
 * distributed under the License is distributed on an "AS IS" BASIS,
 * WITHOUT WARRANTIES OR CONDITIONS OF ANY KIND, either express or implied.
 * See the License for the specific language governing permissions and
 * limitations under the License.
 */
package nlmt.datatypes;

import java.io.Serializable;
import java.util.ArrayList;
import java.util.List;

/**
 * Creates a priority queue with a set bound on the number of
 * elements that can be in the queue. The ordering of the queue is such
 * that larger priorities occur at the front of the queue, and smaller
 * priorities at the rear. When reading contents of the queue with
 * <code>getElements</code> and <code>getPriorities</code>, the ordering is
 * from the front of the queue (highest priority) to rear of the queue
 * (lowest priority).
 */
<<<<<<< HEAD
public class BoundedPriorityQueue<T>
{
    // The priorities for each element in the queue
=======
public class BoundedPriorityQueue<T extends Serializable> implements Serializable
{
>>>>>>> d733bd57
    private List<Integer> priorities;

    // The actual elements in the queue
    private List<T> elements;

    // The total size of the queue
    private int size;

    public BoundedPriorityQueue(int size) {
        this.size = size + 1;
        priorities = new ArrayList<>(size);
        elements = new ArrayList<>(size);
    }

    /**
     * Add an element to the queue in the correct priority order. If the
     * queue is full and the priority is smaller than existing priorities,
     * the element is not added. If the priority is bigger than existing
     * priorities, the element is added to the correct location, and
     * all other elements are shifted, dropping off the last element.
     *
     * @param priority the priority of the object to add
     * @param id the object to add
     */
    public void add(int priority, T id) {
        if (priorities.isEmpty()) {
            addAtPosition(0, priority, id);
            return;
        }

        for (int index = 0; index < priorities.size(); index++) {
            if (priority >= priorities.get(index)) {
                addAtPosition(index, priority, id);
                trimQueue();
                return;
            }
        }

        priorities.add(priority);
        elements.add(id);
        trimQueue();
    }

    /**
     * Adds the element at the specified position.
     *
     * @param position the position in the queue to add the element to
     * @param priority the priority of the element
     * @param id the id of the element
     */
    private void addAtPosition(int position, int priority, T id) {
        priorities.add(position, priority);
        elements.add(position, id);
    }

    /**
     * Trims the queue by removing items that are larger than the queue can hold.
     */
    private void trimQueue() {
        if (priorities.size() == size) {
            priorities.remove(size - 1);
            elements.remove(size - 1);
        }
    }

    /**
     * Returns the list of elements in the queue, sorted by their priorities.
     *
     * @return the list of elements in the queue
     */
    public List<T> getElements() {
        return elements;
    }

    /**
     * Returns the list of priorities in the queue, sorted by their priorities.
     *
     * @return the list of priorities in the queue
     */
    public List<Integer> getPriorities() {
        return priorities;
    }
}<|MERGE_RESOLUTION|>--- conflicted
+++ resolved
@@ -28,14 +28,9 @@
  * from the front of the queue (highest priority) to rear of the queue
  * (lowest priority).
  */
-<<<<<<< HEAD
-public class BoundedPriorityQueue<T>
+public class BoundedPriorityQueue<T extends Serializable> implements Serializable
 {
     // The priorities for each element in the queue
-=======
-public class BoundedPriorityQueue<T extends Serializable> implements Serializable
-{
->>>>>>> d733bd57
     private List<Integer> priorities;
 
     // The actual elements in the queue
